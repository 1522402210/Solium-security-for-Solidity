--- conflicted
+++ resolved
@@ -14,11 +14,6 @@
         "no-unused-vars": "error",
         "quotes": "error",
         "value-in-payable": "error",
-<<<<<<< HEAD
-        "linebreak-style": "error",
-=======
->>>>>>> 95770532
-
         "no-empty-blocks": "warning",
         "indentation": "warning",
         "whitespace": "warning",
@@ -32,11 +27,6 @@
         "no-constant": "warning",
         "max-len": "warning",
         "error-reason": "warning",
-<<<<<<< HEAD
-=======
-        "visibility-first": "warning",
->>>>>>> 95770532
-
         "lbrace": "off",
         "mixedcase": "off",
         "camelcase": "off",
@@ -46,6 +36,8 @@
         "function-order": "off",
         "conditionals-whitespace": "off",
         "no-experimental": "off",
+        "visibility-first": "warning",
+        "linebreak-style": "error",
 
         // Disable deprecated rules
         "double-quotes": "off",
